# Python imports
import ast
import importlib.metadata as importlib_metadata
import re
import tokenize
import warnings
from dataclasses import dataclass
from itertools import chain
from typing import Any, Generator, List, Tuple, Type, Union


CLASS_AND_FUNC_TOKENS = (
    "class",
    "def",
)

MAX_BLANK_LINES_AFTER_COMMENT = 2

# comments to ignore, including section headers
IGNORABLE_COMMENTS = (
    "# ==",
    "# --",
    "# 2020-04-06 - Needs review",
)

# Note: The rule should be what is wrong, not how to fix it
ROU100 = "ROU100 Triple double quotes not used for docstring"
ROU101 = "ROU101 Import from a tests directory"
ROU102 = "ROU102 Strings should not span multiple lines except comments or docstrings"
ROU103 = "ROU103 Object does not have attributes in order"
ROU104 = "ROU104 Multiple blank lines are not allowed after a non-section comment"
ROU105 = "ROU105 Constants are not in order"
ROU106 = "ROU106 Relative imports are not allowed"
ROU107 = "ROU107 Inline function import is not at top of statement"
ROU108 = "ROU108 Import from model module instead of sub-packages"
ROU109 = "ROU109 Disallow rename migrations"
<<<<<<< HEAD
ROU110 = "ROU110 Disallow .save() with no update_fields"
=======
ROU111 = "ROU111 Disallow FeatureFlag creation in code"
>>>>>>> fcafcd4d


@dataclass
class BlankLinesAfterCommentConditions:
    # Comment that is a section comment
    section_comment: bool = True

    # New line after comment
    nl1_after_comment: bool = False

    # Another new line after comment
    nl2_after_comment: bool = False

    # Another new line after comment
    nl3_after_comment: bool = False

    # A dedent
    dedent: bool = False

    # A class/function statement or statement decorator after dedent
    stmt_or_decorator: bool = True

    def is_all_passed(self):
        return (
            not self.section_comment
            and self.nl1_after_comment
            and self.nl2_after_comment
            and self.nl3_after_comment
            and self.dedent
            and not self.stmt_or_decorator
        )


class Visitor(ast.NodeVisitor):
    """Linting errors that use the AST."""

    def __init__(self) -> None:
        self.errors = []

        self._constant_nodes = []
        self._last_constant_end_lineno = None

    def _check_constant_order(self, group: List[ast.Assign]):
        group_strings = [node.targets[0].id.replace("_", " ") for node in group]
        if sorted(group_strings) != group_strings:
            self.errors.append((group[0].lineno, group[0].col_offset, ROU105))

    def _is_ordered(self, values: List[Any]) -> bool:
        stringify = [self._parse_to_string(value).lower() for value in values]
        return sorted(stringify) == stringify

    def _parse_Attribute(self, node: Union[ast.Attribute, ast.Name], s="") -> str:
        if isinstance(node, ast.Attribute):
            return self._parse_Attribute(node.value, s=f".{node.attr}{s}")
        return f"{self._parse_to_string(node)}{s}"

    def _parse_to_string(self, node):
        if isinstance(node, ast.Attribute):
            value = self._parse_Attribute(node)
        elif isinstance(node, ast.Call):
            value = self._parse_to_string(node.func)
        elif isinstance(node, ast.Constant):
            value = node.value
        elif isinstance(node, ast.Name):
            value = node.id
        elif isinstance(node, ast.JoinedStr):
            value = "".join([self._parse_to_string(value) for value in node.values])
        elif isinstance(node, ast.Tuple):
            value = "".join([self._parse_to_string(elt) for elt in node.elts])
        elif hasattr(node, "value"):
            value = self._parse_to_string(node.value)
        else:
            warnings.warn(f"Could not parse {type(node)}")
            return ""
        return str(value)

    def finalize(self):
        """Run methods after every node has been visited"""
        self._check_constant_order(self._constant_nodes)

    def visit(self, node: ast.AST) -> Any:
        method = "visit_" + node.__class__.__name__
        visitor = getattr(self, method, None)
        if not visitor:
            return self.generic_visit(node)
        visitor(node)
        return self.generic_visit(node)

    def visit_Assign(self, node: ast.Assign) -> Any:
        target = node.targets[0]
        if isinstance(target, ast.Name) and target.id.isupper():
            if self._last_constant_end_lineno != node.lineno - 1:
                self._check_constant_order(self._constant_nodes)
                self._constant_nodes = []

            self._constant_nodes.append(node)
            self._last_constant_end_lineno = node.end_lineno

    def visit_Dict(self, node: ast.Dict) -> None:
        if None not in node.keys and not self._is_ordered(node.keys):
            self.errors.append((node.lineno, node.col_offset, ROU103))

    def visit_FunctionDef(self, node: ast.FunctionDef) -> None:
        has_non_docstring_before_import = False
        for i, body_node in enumerate(node.body):
            # ignore docstrings
            if isinstance(body_node, ast.Expr) and i == 0:
                continue
            # note we hit an import statement
            elif isinstance(body_node, ast.ImportFrom):
                if has_non_docstring_before_import:
                    self.errors.append((body_node.lineno, body_node.col_offset, ROU107))
            else:
                has_non_docstring_before_import = True

    def visit_ImportFrom(self, node: ast.ImportFrom) -> None:
        if node.module is not None and "tests" in node.module:
            self.errors.append((node.lineno, node.col_offset, ROU101))

        if node.level > 0:
            self.errors.append((node.lineno, node.col_offset, ROU106))

        if node.module is not None and ".models." in node.module:
            self.errors.append((node.lineno, node.col_offset, ROU108))

    def visit_Set(self, node: ast.Set) -> None:
        if not self._is_ordered(node.elts):
            self.errors.append((node.lineno, node.col_offset, ROU103))


class FileTokenHelper:
    """Linting errors that use file tokens."""

    def __init__(self) -> None:
        self.errors = []
        self._file_tokens = []

    def visit(self, file_tokens: List[tokenize.TokenInfo]) -> None:
        self._file_tokens = file_tokens

        # run methods that generate errors using file tokens
        self.lines_with_blank_lines_after_comments()
        self.lines_with_invalid_docstrings()
        self.lines_with_invalid_multi_line_strings()
        self.rename_migrations()
<<<<<<< HEAD
        self.disallow_no_update_fields_save()
=======
        self.disallow_feature_flag_creation()
>>>>>>> fcafcd4d

    def lines_with_blank_lines_after_comments(self) -> None:
        """
        Comments should not have more than one blank line after them.

        The exception to this rule is if a comment is a section comment like so:
            # -----------------
            # Section Comment
            # -----------------
        """
        # A bit array representing all the conditions it takes for an error to be found
        # (see inline comments below on conditions)
        conditions = BlankLinesAfterCommentConditions()

        for i, (token_type, token_str, start_indices, _, _) in enumerate(self._file_tokens):
            do_reset_conditions = False

            # Dedenting in progress
            if conditions.dedent and conditions.stmt_or_decorator and token_type == tokenize.DEDENT:
                continue
            # Condition 6: Not a class/function statement, statement decorator, or section after dedent
            elif (
                conditions.dedent
                and not (token_type == tokenize.NAME and token_str in CLASS_AND_FUNC_TOKENS)
                and not (token_type == tokenize.OP and token_str == "@")
            ):
                conditions.stmt_or_decorator = False
            elif conditions.nl3_after_comment and not conditions.dedent:
                # Condition 5a: A dedent
                if token_type == tokenize.DEDENT:
                    conditions.dedent = True
                # Condition 5b: Not a dedent, ignorable comment, ignore
                elif token_type == tokenize.COMMENT and token_str.startswith(IGNORABLE_COMMENTS):
                    do_reset_conditions = True
                # Condition 5c: Not a dedent, not an ignorable comment, this meets enough conditions to be an error
                else:
                    conditions.dedent = True
                    conditions.stmt_or_decorator = False

                    # we want to use previous start_indices where the double new-line was found
                    start_indices = self._file_tokens[i - 1][2]
            # Condition 4: Another new line after comment
            elif conditions.nl2_after_comment and not conditions.nl3_after_comment and token_type == tokenize.NL:
                conditions.nl3_after_comment = True
            # Condition 3: Another new line after comment
            elif conditions.nl1_after_comment and not conditions.nl2_after_comment and token_type == tokenize.NL:
                conditions.nl2_after_comment = True
            # Condition 2: New line after comment
            elif not conditions.section_comment and not conditions.nl1_after_comment and token_type == tokenize.NL:
                conditions.nl1_after_comment = True
            # Condition 1: Comment that is not a section comment
            elif (
                conditions.section_comment
                and token_type == tokenize.COMMENT
                and not token_str.startswith(IGNORABLE_COMMENTS)
            ):
                conditions.section_comment = False
            else:
                do_reset_conditions = True

            if conditions.is_all_passed():
                do_reset_conditions = True
                self.errors.append((*start_indices, ROU104))

            if do_reset_conditions:
                conditions = BlankLinesAfterCommentConditions()

    def lines_with_invalid_multi_line_strings(self) -> None:
        """
        Multi-line strings should be single-quoted strings concatenated across multiple lines,
        not with triple-quotes.

        To find a multi-line string with triple-quotes look for a string that spans multiple
        lines that is not occurring immediately after a statement definition.
        """
        is_whitespace_prefix = False

        for i, (token_type, token_str, start_indices, end_indices, line) in enumerate(self._file_tokens):
            if token_type in (
                tokenize.DEDENT,
                tokenize.INDENT,
                tokenize.NEWLINE,
                tokenize.NL,
            ):
                is_whitespace_prefix = True
                continue

            # Encountered a multi-line string assignment that is not a docstring.
            # It could also be the first line of a line of the file.
            if (
                token_type == tokenize.STRING
                and token_str.startswith(("'''", '"""'))
                and token_str.endswith(("'''", '"""'))
                and end_indices[0] > start_indices[0]
                and not is_whitespace_prefix
                and i > 0
            ):
                self.errors.append((*start_indices, ROU102))

            is_whitespace_prefix = False

    def lines_with_invalid_docstrings(self) -> None:
        """
        A docstring should contain triple-double-quotes and applies to
        classes, functions, and methods.

        To find a docstring iterate through a file, keep track of the line numbers of those
        applicable statements, and if a comment happens the line after then you are looking
        at a docstring.

        Comments can happen on code immediately following a statement definition but this is
        rare, unusual, and most likely warranting the inclusion of a docstring.
        """
        is_whitespace_prefix = False
        is_inside_stmt = False

        # last line number of the last statement (in case it spans multiple lines)
        last_stmt_line_no = None

        for token_type, token_str, start_indices, end_indices, line in self._file_tokens:
            line_no = start_indices[0]

            if token_type in (tokenize.DEDENT, tokenize.INDENT, tokenize.NEWLINE, tokenize.NL):
                is_whitespace_prefix = True
                continue

            # encountered an indented string
            if token_type == tokenize.STRING and is_whitespace_prefix:
                # encountered triple-single-quote docstring
                if (
                    last_stmt_line_no is not None
                    and last_stmt_line_no + 1 == line_no
                    and line.strip().startswith("'''")
                ):
                    self.errors.append((*start_indices, ROU100))
            # encountered a statement declaration, save its line number
            elif token_type == tokenize.NAME and token_str in CLASS_AND_FUNC_TOKENS:
                is_inside_stmt = True
            # encountered the end of a statement declaration, save the line number
            elif token_type == tokenize.OP and is_inside_stmt and token_str == ":":
                last_stmt_line_no = line_no
                is_inside_stmt = False
            # encountered a hash comment that is a docstring
            elif (
                token_type == tokenize.COMMENT
                and last_stmt_line_no is not None
                and last_stmt_line_no + 1 == line_no
                and is_whitespace_prefix
            ):
                self.errors.append((*start_indices, ROU100))

            # grouped tokens will no longer be a comment's prefix if they aren't new lines or indents (earlier clause)
            is_whitespace_prefix = False

    def rename_migrations(self) -> None:
        """Migrations should not allow renames."""
        reported = set()
        disallowed_migration_text = "migrations.RenameField"

        for line_token in self._file_tokens:
            if line_token.start[0] in reported:
                # There could be many tokens on a same line.
                continue

            if disallowed_migration_text in line_token.line:
                reported.add(line_token.start[0])
                self.errors.append((*line_token.start, ROU109))

<<<<<<< HEAD
    def disallow_no_update_fields_save(self) -> None:
        """.save() must be called with update_fields."""
        reported = set()
        single_line_save = re.compile(r".+(\.save\(.*)\)")
        allowed_comments = [
            "# new model save",
            "# serializer save",
            "# save extension",
            "# ledger save",
            "# file save",
            "# not a model",
            "# TODO: needs fix",
        ]

        for line_token in self._file_tokens:
            if line_token.start[0] in reported:  # TODO: what does this mean?
=======
    def disallow_feature_flag_creation(self) -> None:
        """We can not create FeatureFlags in code, they are cached on the request."""
        reported = set()
        feature_flag_creation = re.compile(r".+(FeatureFlag\.objects\..*create)")
        allowed_comments = [
            "# valid for legacy cross-border work",
            "# valid for management command",
            "# valid for test usage",
        ]

        for line_token in self._file_tokens:
            if line_token.start[0] in reported:
>>>>>>> fcafcd4d
                # There could be many tokens on a same line.
                continue

            line = line_token.line

<<<<<<< HEAD
            if not single_line_save.match(line):
                # Skip lines that aren't a single line .save()
                continue

            if "update_fields" in line:
                # One line save, with update_fields is allowed
=======
            if not feature_flag_creation.match(line):
                # Skip lines that don't match
>>>>>>> fcafcd4d
                continue

            if any(comment in line for comment in allowed_comments):
                # Ignore lines with these comments, as they are valid
                continue

            reported.add(line_token.start[0])
<<<<<<< HEAD
            self.errors.append((*line_token.start, ROU110))
=======
            self.errors.append((*line_token.start, ROU111))
>>>>>>> fcafcd4d


class Plugin:
    """Flake8 plugin for Routable's best coding practices."""

    name = __name__
    version = importlib_metadata.version(__name__)

    def __init__(self, tree, file_tokens: List[tokenize.TokenInfo]) -> None:
        self._file_tokens = file_tokens
        self._tree = tree

    def run(self) -> Generator[Tuple[int, int, str, Type["Plugin"]], None, None]:
        visitor = Visitor()
        visitor.visit(self._tree)
        visitor.finalize()

        file_token_helper = FileTokenHelper()
        file_token_helper.visit(self._file_tokens)

        for line, col, msg in chain(visitor.errors, file_token_helper.errors):
            yield line, col, msg, type(self)<|MERGE_RESOLUTION|>--- conflicted
+++ resolved
@@ -34,11 +34,8 @@
 ROU107 = "ROU107 Inline function import is not at top of statement"
 ROU108 = "ROU108 Import from model module instead of sub-packages"
 ROU109 = "ROU109 Disallow rename migrations"
-<<<<<<< HEAD
 ROU110 = "ROU110 Disallow .save() with no update_fields"
-=======
 ROU111 = "ROU111 Disallow FeatureFlag creation in code"
->>>>>>> fcafcd4d
 
 
 @dataclass
@@ -184,11 +181,8 @@
         self.lines_with_invalid_docstrings()
         self.lines_with_invalid_multi_line_strings()
         self.rename_migrations()
-<<<<<<< HEAD
         self.disallow_no_update_fields_save()
-=======
         self.disallow_feature_flag_creation()
->>>>>>> fcafcd4d
 
     def lines_with_blank_lines_after_comments(self) -> None:
         """
@@ -357,7 +351,6 @@
                 reported.add(line_token.start[0])
                 self.errors.append((*line_token.start, ROU109))
 
-<<<<<<< HEAD
     def disallow_no_update_fields_save(self) -> None:
         """.save() must be called with update_fields."""
         reported = set()
@@ -374,7 +367,26 @@
 
         for line_token in self._file_tokens:
             if line_token.start[0] in reported:  # TODO: what does this mean?
-=======
+                # There could be many tokens on a same line.
+                continue
+
+            line = line_token.line
+
+            if not single_line_save.match(line):
+                # Skip lines that aren't a single line .save()
+                continue
+
+            if "update_fields" in line:
+                # One line save, with update_fields is allowed
+                continue
+
+            if any(comment in line for comment in allowed_comments):
+                # Ignore lines with these comments, as they are valid
+                continue
+
+            reported.add(line_token.start[0])
+            self.errors.append((*line_token.start, ROU110))
+
     def disallow_feature_flag_creation(self) -> None:
         """We can not create FeatureFlags in code, they are cached on the request."""
         reported = set()
@@ -387,23 +399,13 @@
 
         for line_token in self._file_tokens:
             if line_token.start[0] in reported:
->>>>>>> fcafcd4d
                 # There could be many tokens on a same line.
                 continue
 
             line = line_token.line
 
-<<<<<<< HEAD
-            if not single_line_save.match(line):
-                # Skip lines that aren't a single line .save()
-                continue
-
-            if "update_fields" in line:
-                # One line save, with update_fields is allowed
-=======
             if not feature_flag_creation.match(line):
                 # Skip lines that don't match
->>>>>>> fcafcd4d
                 continue
 
             if any(comment in line for comment in allowed_comments):
@@ -411,11 +413,7 @@
                 continue
 
             reported.add(line_token.start[0])
-<<<<<<< HEAD
-            self.errors.append((*line_token.start, ROU110))
-=======
             self.errors.append((*line_token.start, ROU111))
->>>>>>> fcafcd4d
 
 
 class Plugin:
